---
# yamllint disable rule:line-length

# See https://pre-commit.com for more information
# See https://pre-commit.com/hooks.html for more hooks

# Install in your local dev environment
# > pip install --upgrade --user pre-commit
# Enable the hooks for this repo
# > pre-commit install

# Exclude the vendored sources from all checks since we don't control them
exclude: |
  (?x)^(
    mover-restic/minio-go/.*|
    mover-restic/restic/.*
  )$
repos:
  - repo: https://github.com/pre-commit/pre-commit-hooks
    rev: "v6.0.0"
    hooks:
      - id: check-added-large-files  # Prevents giant files from being committed
      - id: check-json               # Check that JSON files are valid
      - id: check-merge-conflict     # Check for files that contain merge conflict strings
      - id: check-symlinks           # Ensure symlinks have a valid target
      - id: check-toml               # Ensure toml files are valid
      - id: check-xml                # Check that XML files are valid
      - id: end-of-file-fixer        # Ensures that a file is either empty, or ends with one newline
      - id: fix-byte-order-marker    # Forbid utf-8 byte order marker
      - id: trailing-whitespace      # Trims trailing whitespace
        args: [--markdown-linebreak-ext=md]

  - repo: https://github.com/pre-commit/pygrep-hooks
    rev: "v1.10.0"
    hooks:
      - id: rst-backticks
      - id: rst-directive-colons
      - id: rst-inline-touching-normal

  - repo: https://github.com/adrienverge/yamllint
    rev: "v1.37.1"
    hooks:
      - id: yamllint
        args: ["--strict", "-c", ".ci-scripts/yamlconfig.yaml"]

  - repo: https://github.com/jumanjihouse/pre-commit-hooks
    rev: "3.0.0"
    hooks:
      - id: shellcheck

  - repo: https://github.com/markdownlint/markdownlint
    rev: "v0.13.0"
    hooks:
      - id: markdownlint
        args: ["--style", ".ci-scripts/mdl-style.rb"]

  - repo: https://github.com/renovatebot/pre-commit-hooks
<<<<<<< HEAD
    rev: "41.40.0"
=======
    rev: "41.76.0"
>>>>>>> ba0047ad
    hooks:
      - id: renovate-config-validator<|MERGE_RESOLUTION|>--- conflicted
+++ resolved
@@ -55,10 +55,6 @@
         args: ["--style", ".ci-scripts/mdl-style.rb"]
 
   - repo: https://github.com/renovatebot/pre-commit-hooks
-<<<<<<< HEAD
-    rev: "41.40.0"
-=======
     rev: "41.76.0"
->>>>>>> ba0047ad
     hooks:
       - id: renovate-config-validator